/***** BEGIN LICENSE BLOCK *****
# This Source Code Form is subject to the terms of the Mozilla Public
# License, v. 2.0. If a copy of the MPL was not distributed with this file,
# You can obtain one at http://mozilla.org/MPL/2.0/.
#
# The Initial Developer of the Original Code is the Mozilla Foundation.
# Portions created by the Initial Developer are Copyright (C) 2012
# the Initial Developer. All Rights Reserved.
#
# Contributor(s):
#   Rob Miller (rmiller@mozilla.com)
#
# ***** END LICENSE BLOCK *****/

<<<<<<< HEAD
=======
/*

Flood client.

Flooding client used to test heka message through-put and tolerances.
Can be run with several options on the command line to indicate how
the messages should be sent and encoded.

*/
>>>>>>> 27d5edc1
package main

import (
	"code.google.com/p/go-uuid/uuid"
	"flag"
	"fmt"
	"github.com/mozilla-services/heka/client"
	"github.com/mozilla-services/heka/message"
	"log"
	"os"
	"os/signal"
	"runtime/pprof"
	"strings"
	"syscall"
	"time"
)

func timerLoop(count *uint64, ticker *time.Ticker) {
	lastTime := time.Now().UTC()
	lastCount := *count
	zeroes := int8(0)
	var (
		msgsSent, newCount uint64
		elapsedTime        time.Duration
		now                time.Time
		rate               float64
	)
	for {
		_ = <-ticker.C
		newCount = *count
		now = time.Now()
		msgsSent = newCount - lastCount
		lastCount = newCount
		elapsedTime = now.Sub(lastTime)
		lastTime = now
		rate = float64(msgsSent) / elapsedTime.Seconds()
		if msgsSent == 0 {
			if newCount == 0 || zeroes == 3 {
				continue
			}
			zeroes++
		} else {
			zeroes = 0
		}
		log.Printf("Sent %d messages. %0.2f msg/sec\n", newCount, rate)
	}
}

func main() {
	addrStr := flag.String("ipaddr", "127.0.0.1:5565", "IP address string")
	senderName := flag.String("sender", "udp", "Message sender (udp|tcp)")
	pprofName := flag.String("pprof", "", "pprof output file path")
	encoderName := flag.String("encoder", "protobuf", "Message encoder (json|protobuf)")
	numToSend := flag.Uint64("num", 0, "Number of messages to send")
	flag.Parse()

	if *pprofName != "" {
		profFile, err := os.Create(*pprofName)
		if err != nil {
			log.Fatalln(err)
		}
		pprof.StartCPUProfile(profFile)
		defer pprof.StopCPUProfile()
	}

	var err error
	var sender client.Sender
	switch *senderName {
	case "udp":
		sender, err = client.NewUdpSender(*addrStr)
	case "tcp":
		sender, err = client.NewTcpSender(*addrStr)
	}
	if err != nil {
		log.Fatalf("Error creating sender: %s\n", err.Error())
	}

	var encoder client.Encoder
	switch *encoderName {
	case "json":
		encoder = new(client.JsonEncoder)
	case "protobuf":
		encoder = new(client.ProtobufEncoder)
	}
	hostname, _ := os.Hostname()
	message := &message.Message{}
	message.SetType("hekabench")
	message.SetTimestamp(time.Now().UnixNano())
	message.SetUuid(uuid.NewRandom())
	message.SetSeverity(int32(6))
	message.SetEnvVersion("0.8")
	message.SetPid(int32(os.Getpid()))
	message.SetHostname(hostname)
	message.SetPayload(fmt.Sprintf("hekabench: %s", hostname))
	msgBytes, err := encoder.EncodeMessage(message)

	// wait for sigint
	sigChan := make(chan os.Signal, 1)
	signal.Notify(sigChan, syscall.SIGINT)
	var msgsSent uint64

	// set up counter loop
	ticker := time.NewTicker(time.Duration(time.Second))
	go timerLoop(&msgsSent, ticker)

	for gotsigint := false; !gotsigint; {
		select {
		case <-sigChan:
			gotsigint = true
			continue
		default:
		}
		err = sender.SendMessage(msgBytes)
		if err != nil {
			if !strings.Contains(err.Error(), "connection refused") {
				log.Printf("Error sending message: %s\n",
					err.Error())
			}
		} else {
			msgsSent++
			if *numToSend != 0 && msgsSent >= *numToSend {
				break
			}
		}
	}
	log.Println("Clean shutdown: ", msgsSent, " messages sent")
}<|MERGE_RESOLUTION|>--- conflicted
+++ resolved
@@ -12,8 +12,6 @@
 #
 # ***** END LICENSE BLOCK *****/
 
-<<<<<<< HEAD
-=======
 /*
 
 Flood client.
@@ -23,7 +21,6 @@
 the messages should be sent and encoded.
 
 */
->>>>>>> 27d5edc1
 package main
 
 import (
