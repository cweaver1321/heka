--- conflicted
+++ resolved
@@ -24,11 +24,8 @@
 	"log"
 	"net"
 	"os"
-<<<<<<< HEAD
 	"path"
-=======
 	"strconv"
->>>>>>> 18a6db82
 	"sync"
 	"time"
 )
