/***** BEGIN LICENSE BLOCK *****
# This Source Code Form is subject to the terms of the Mozilla Public
# License, v. 2.0. If a copy of the MPL was not distributed with this file,
# You can obtain one at http://mozilla.org/MPL/2.0/.
#
# The Initial Developer of the Original Code is the Mozilla Foundation.
# Portions created by the Initial Developer are Copyright (C) 2012
# the Initial Developer. All Rights Reserved.
#
# Contributor(s):
#   Rob Miller (rmiller@mozilla.com)
#   Mike Trinkala (trink@mozilla.com)
#
# ***** END LICENSE BLOCK *****/

package pipeline

import (
	"code.google.com/p/go-uuid/uuid"
	"fmt"
	"github.com/bbangert/toml"
	. "github.com/mozilla-services/heka/message"
	"log"
	"os"
	"path/filepath"
	"reflect"
	"regexp"
	"sync"
	"time"
)

// Cap size of our decoder set arrays
const MAX_HEADER_MESSAGEENCODING Header_MessageEncoding = 256

// Set a sample rate for match and message processing timing i.e. 1 in a million
const DURATION_SAMPLE_DENOMINATOR = 1e6

var (
	AvailablePlugins         = make(map[string]func() interface{})
	DecodersByEncoding       = make(map[Header_MessageEncoding]string)
	topHeaderMessageEncoding Header_MessageEncoding
	PluginTypeRegex          = regexp.MustCompile("^.*(Decoder|Filter|Input|Output)$")
)

// Adds a plugin to the set of usable Heka plugins that can be referenced from
// a Heka config file.
func RegisterPlugin(name string, factory func() interface{}) {
	AvailablePlugins[name] = factory
}

// Generic plugin configuration type that will be used for plugins that don't
// provide the `HasConfigStruct` interface.
type PluginConfig map[string]toml.Primitive

// API made available to all plugins providing Heka-wide utility functions.
type PluginHelper interface {

	// Returns an `OutputRunner` for an output plugin registered using the
	// specified name, or ok == false if no output by that name is registered.
	Output(name string) (oRunner OutputRunner, ok bool)

	// Returns an `FilterRunner` for a filter plugin registered using the
	// specified name, or ok == false if no filter by that name is registered.
	Filter(name string) (fRunner FilterRunner, ok bool)

	// Returns the currently running Heka instance's unique PipelineConfig
	// object.
	PipelineConfig() *PipelineConfig

	// Returns a single `DecoderSet` of running decoders for use by any plugin
	// (usually inputs) that wants to decode binary data into a `Message`
	// struct.
	DecoderSet() DecoderSet

	// Expects a loop count value from an existing message (or zero if there's
	// no relevant existing message), returns an initialized `PipelinePack`
	// pointer that can be populated w/ message data and inserted into the
	// Heka pipeline. Returns `nil` if the loop count value provided is
	// greater than the maximum allowed by the Heka instance.
	PipelinePack(msgLoopCount uint) *PipelinePack

	// Returns an input plugin of the given name that provides the
	// StatAccumulator interface, or an error value if such a plugin
	// can't be found.
	StatAccumulator(name string) (statAccum StatAccumulator, err error)
}

// Indicates a plug-in has a specific-to-itself config struct that should be
// passed in to its Init method.
type HasConfigStruct interface {
	// Returns a default-value-populated configuration structure into which
	// the plugin's TOML configuration will be deserialized.
	ConfigStruct() interface{}
}

// Indicates a plug-in can handle being restart should it exit before
// heka is shut-down.
type Restarting interface {
	// Is called anytime the plug-in returns during the main Run loop to
	// clean up the plug-in state and determine whether the plugin should
	// be restarted or not.
	CleanupForRestart()
}

// Master config object encapsulating the entire heka/pipeline configuration.
type PipelineConfig struct {
	// All running InputRunners, by name.
	InputRunners map[string]InputRunner
	// PluginWrappers that can create Input plugin objects.
	inputWrappers map[string]*PluginWrapper
	// PluginWrappers that can create Decoder plugin objects.
	DecoderWrappers map[string]*PluginWrapper
	// All running FilterRunners, by name.
	FilterRunners map[string]FilterRunner
	// PluginWrappers that can create Filter plugin objects.
	filterWrappers map[string]*PluginWrapper
	// All running OutputRunners, by name.
	OutputRunners map[string]OutputRunner
	// PluginWrappers that can create Output plugin objects.
	outputWrappers map[string]*PluginWrapper
	// Heka message router instance.
	router *messageRouter
	// PipelinePack supply for Input plugins.
	inputRecycleChan chan *PipelinePack
	// PipelinePack supply for Filter plugins (separate pool prevents
	// deadlocks).
	injectRecycleChan chan *PipelinePack
	// Stores log messages generated by plugin config errors.
	logMsgs []string
	// Lock protecting access to the set of running filters so dynamic filters
	// can be safely added and removed while Heka is running.
	filtersLock sync.Mutex
	// Is freed when all FilterRunners have stopped.
	filtersWg sync.WaitGroup
	// Is freed when all DecoderRunners have stopped.
	decodersWg sync.WaitGroup
	// Channels from which running DecoderRunners can be fetched.
	decoderChannels map[string]chan DecoderRunner
	// Slice providing access to all running DecoderRunners.
	allDecoders []DecoderRunner
	// Name of host on which Heka is running.
	hostname string
	// Heka process id.
	pid int32
	// Lock protecting access to the set of running inputs so they
	// can be safely added while Heka is running.
	inputsLock sync.Mutex
	// Is freed when all Input runners have stopped.
	inputsWg sync.WaitGroup
}

// Creates and initializes a PipelineConfig object. `nil` value for `globals`
// argument means we should use the default global config values.
func NewPipelineConfig(globals *GlobalConfigStruct) (config *PipelineConfig) {
	config = new(PipelineConfig)
	if globals == nil {
		globals = DefaultGlobals()
	}
	// Replace global `Globals` function w/ one that returns our values.
	Globals = func() *GlobalConfigStruct {
		return globals
	}
	config.InputRunners = make(map[string]InputRunner)
	config.inputWrappers = make(map[string]*PluginWrapper)
	config.DecoderWrappers = make(map[string]*PluginWrapper)
	config.FilterRunners = make(map[string]FilterRunner)
	config.filterWrappers = make(map[string]*PluginWrapper)
	config.OutputRunners = make(map[string]OutputRunner)
	config.outputWrappers = make(map[string]*PluginWrapper)
	config.router = NewMessageRouter()
	config.inputRecycleChan = make(chan *PipelinePack, globals.PoolSize)
	config.injectRecycleChan = make(chan *PipelinePack, globals.PoolSize)
	config.logMsgs = make([]string, 0, 4)
	config.decoderChannels = make(map[string]chan DecoderRunner)
	config.allDecoders = make([]DecoderRunner, 0, 10)
	config.hostname, _ = os.Hostname()
	config.pid = int32(os.Getpid())

	return config
}

// Callers should pass in the msgLoopCount value from any relevant Message
// objects they are holding. Returns a PipelinePack for injection into Heka
// pipeline, or nil if the msgLoopCount is above the configured maximum.
func (self *PipelineConfig) PipelinePack(msgLoopCount uint) *PipelinePack {
	if msgLoopCount++; msgLoopCount > Globals().MaxMsgLoops {
		return nil
	}
	pack := <-self.injectRecycleChan
	pack.Message.SetTimestamp(time.Now().UnixNano())
	pack.Message.SetUuid(uuid.NewRandom())
	pack.Message.SetHostname(self.hostname)
	pack.Message.SetPid(self.pid)
	pack.RefCount = 1
	pack.MsgLoopCount = msgLoopCount
	return pack
}

// Returns OutputRunner registered under the specified name, or nil (and ok ==
// false) if no such name is registered.
func (self *PipelineConfig) Output(name string) (oRunner OutputRunner, ok bool) {
	oRunner, ok = self.OutputRunners[name]
	return
}

// Returns the underlying config object via the Helper interface.
func (self *PipelineConfig) PipelineConfig() *PipelineConfig {
	return self
}

// Returns a DecoderSet which exposes an API for accessing running decoders.
func (self *PipelineConfig) DecoderSet() (ds DecoderSet) {
	ds, _ = newDecoderSet(self.decoderChannels)
	return
}

// Returns a FilterRunner with the given name, or nil and ok == false if no
// such name is registered.
func (self *PipelineConfig) Filter(name string) (fRunner FilterRunner, ok bool) {
	self.filtersLock.Lock()
	defer self.filtersLock.Unlock()
	fRunner, ok = self.FilterRunners[name]
	return
}

// Returns the specified StatAccumulator input plugin, or an error if it can't
// be found.
func (self *PipelineConfig) StatAccumulator(name string) (statAccum StatAccumulator,
	err error) {

	self.inputsLock.Lock()
	defer self.inputsLock.Unlock()
	iRunner, ok := self.InputRunners[name]
	if !ok {
		err = fmt.Errorf("No Input named '%s", name)
		return
	}
	input := iRunner.Input()
	if statAccum, ok = input.(StatAccumulator); !ok {
		err = fmt.Errorf("Input '%s' is not a StatAccumulator", name)
	}
	return
}

// Starts the provided FilterRunner and adds it to the set of running Filters.
func (self *PipelineConfig) AddFilterRunner(fRunner FilterRunner) error {
	self.filtersLock.Lock()
	defer self.filtersLock.Unlock()
	self.FilterRunners[fRunner.Name()] = fRunner
	self.filtersWg.Add(1)
	if err := fRunner.Start(self, &self.filtersWg); err != nil {
		self.filtersWg.Done()
		return fmt.Errorf("AddFilterRunner '%s' failed to start: %s",
			fRunner.Name(), err)
	} else {
		self.router.AddFilterMatcher() <- fRunner.MatchRunner()
	}
	return nil
}

// Removes the specified FilterRunner from the configuration and the
// MessageRouter which signals the filter to shutdown by closing the input
// channel. Returns true if the filter was removed.
func (self *PipelineConfig) RemoveFilterRunner(name string) bool {
	if Globals().Stopping {
		return false
	}

	self.filtersLock.Lock()
	defer self.filtersLock.Unlock()
	if fRunner, ok := self.FilterRunners[name]; ok {
		self.router.RemoveFilterMatcher() <- fRunner.MatchRunner()
		delete(self.FilterRunners, name)
		return true
	}
	return false
}

// Starts the provided InputRunner and adds it to the set of running Inputs.
func (self *PipelineConfig) AddInputRunner(iRunner InputRunner, wrapper *PluginWrapper) error {
	self.inputsLock.Lock()
	defer self.inputsLock.Unlock()
	self.inputWrappers[wrapper.name] = wrapper
	self.InputRunners[iRunner.Name()] = iRunner
	self.inputsWg.Add(1)
	if err := iRunner.Start(self, &self.inputsWg); err != nil {
		self.inputsWg.Done()
		return fmt.Errorf("AddInputRunner '%s' failed to start: %s", iRunner.Name(), err)
	}
	return nil
}

// Expects either an absolute or relative file path. If absolute, simply
// returns the path unchanged. If relative, returns an absolute path w/ the
// inPath relative to the GlobalConfigStruct.BaseDir.
func GetHekaConfigDir(inPath string) string {
	if filepath.IsAbs(inPath) {
		return inPath
	}
	return filepath.Join(Globals().BaseDir, inPath)
}

type ConfigFile PluginConfig

// This struct provides a structure for the available retry options for
// a plugin that supports being restarted
type RetryOptions struct {
	// Maximum time in seconds between restart attempts. Defaults to 30s.
	MaxDelay string `toml:"max_delay"`
	// Starting delay in milliseconds between restart attempts. Defaults to
	// 250ms.
	Delay string
	// Maximum jitter added to every retry attempt. Defaults to 500ms.
	MaxJitter string `toml:"max_jitter"`
	// How many times to attempt starting the plugin before failing. Defaults
	// to -1 (retry forever).
	MaxRetries int `toml:"max_retries"`
}

// The TOML spec for plugin configuration options that will be pulled out  by
// Heka itself for runner configuration before the config is passed to the
// Plugin.Init method.
type PluginGlobals struct {
	Typ      string `toml:"type"`
	Ticker   uint   `toml:"ticker_interval"`
	Encoding string `toml:"encoding_name"`
	Matcher  string `toml:"message_matcher"`
	Signer   string `toml:"message_signer"`
	PoolSize uint   `toml:"pool_size"`
	Retries  RetryOptions
}

// Default Decoders configuration.
var defaultDecoderTOML = `
[JsonDecoder]
encoding_name = "JSON"

[ProtobufDecoder]
encoding_name = "PROTOCOL_BUFFER"
`

// A helper object to support delayed plugin creation.
type PluginWrapper struct {
	name          string
	configCreator func() interface{}
	pluginCreator func() interface{}
}

// Create a new instance of the plugin and return it. Errors are ignored. Call
// CreateWithError if an error is needed.
func (self *PluginWrapper) Create() (plugin interface{}) {
	plugin, _ = self.CreateWithError()
	return
}

// Create a new instance of the plugin and return it, or nil and appropriate
// error value if this isn't possible.
func (self *PluginWrapper) CreateWithError() (plugin interface{}, err error) {
	plugin = self.pluginCreator()
	err = plugin.(Plugin).Init(self.configCreator())
	return
}

var unknownOptionRegex = regexp.MustCompile("^Configuration contains key \\[(?P<key>\\S+)\\]")

// If `configable` supports the `HasConfigStruct` interface this will use said
// interface to fetch a config struct object and populate it w/ the values in
// provided `config`. If not, simply returns `config` unchanged.
func LoadConfigStruct(config toml.Primitive, configable interface{}) (
	configStruct interface{}, err error) {

	// On two lines for scoping reasons.
	hasConfigStruct, ok := configable.(HasConfigStruct)
	if !ok {
		// If we don't have a config struct, change it to a PluginConfig
		configStruct = PluginConfig{}
		if err = toml.PrimitiveDecode(config, configStruct); err != nil {
			configStruct = nil
		}
		return
	}

	configStruct = hasConfigStruct.ConfigStruct()

	// Heka defines some common parameters
	// that are defined in the PluginGlobals struct.
	// Use reflection to extract the PluginGlobals fields or TOML tag
	// name if available
	heka_params := make(map[string]interface{})
	pg := PluginGlobals{}
	rt := reflect.ValueOf(pg).Type()
	for i := 0; i < rt.NumField(); i++ {
		sft := rt.Field(i)
		kname := sft.Tag.Get("toml")
		if len(kname) == 0 {
			kname = sft.Name
		}
		heka_params[kname] = true
	}

	if err = toml.PrimitiveDecodeStrict(config, configStruct,
		heka_params); err != nil {
		configStruct = nil
		matches := unknownOptionRegex.FindStringSubmatch(err.Error())
		if len(matches) == 2 {
			// We've got an unrecognized config option.
			err = fmt.Errorf("Unknown config setting: %s", matches[1])
		}
	}
	return
}

// Uses reflection to extract an attribute value from an arbitrary struct type
// that may or may not actually have the attribute, returning a provided
// default if the provided object is not a struct or if the attribute doesn't
// exist.
func getAttr(ob interface{}, attr string, default_ interface{}) (ret interface{}) {
	ret = default_
	obVal := reflect.ValueOf(ob)
	obVal = reflect.Indirect(obVal) // Dereference if it's a pointer.
	if obVal.Kind().String() != "struct" {
		// `FieldByName` will panic if we're not a struct.
		return
	}
	attrVal := obVal.FieldByName(attr)
	if !attrVal.IsValid() {
		return
	}
	return attrVal.Interface()
}

// Registers a the specified decoder to be used for messages with the
// specified Heka protocol encoding header.
func regDecoderForHeader(decoderName string, encodingName string) (err error) {
	var encoding Header_MessageEncoding
	var ok bool
	if encodingInt32, ok := Header_MessageEncoding_value[encodingName]; !ok {
		err = fmt.Errorf("No Header_MessageEncoding named '%s'", encodingName)
		return
	} else {
		encoding = Header_MessageEncoding(encodingInt32)
	}
	if encoding > MAX_HEADER_MESSAGEENCODING {
		err = fmt.Errorf("Header_MessageEncoding '%s' value '%d' higher than max '%d'",
			encodingName, encoding, MAX_HEADER_MESSAGEENCODING)
		return
	}
	// Be nice to be able to verify that this is actually a decoder.
	if _, ok = AvailablePlugins[decoderName]; !ok {
		err = fmt.Errorf("No decoder named '%s' registered as a plugin", decoderName)
		return
	}
	if encoding > topHeaderMessageEncoding {
		topHeaderMessageEncoding = encoding
	}
	DecodersByEncoding[encoding] = decoderName
	return
}

// Used internally to log and record plugin config loading errors.
func (self *PipelineConfig) log(msg string) {
	self.logMsgs = append(self.logMsgs, msg)
	log.Println(msg)
}

// loadSection must be passed a plugin name and the config for that plugin. It
// will create a PluginWrapper (i.e. a factory). For decoders we store the
// PluginWrappers and create pools of DecoderRunners for each type, stored in
// our decoder channels. For the other plugin types, we create the plugin,
// configure it, then create the appropriate plugin runner.
func (self *PipelineConfig) loadSection(sectionName string,
	configSection toml.Primitive) (errcnt uint) {
	var ok bool
	var err error
	var pluginGlobals PluginGlobals
	var pluginType string

	wrapper := new(PluginWrapper)
	wrapper.name = sectionName

	// Setup default retry policy
	pluginGlobals.Retries = RetryOptions{
		MaxDelay:   "30s",
		Delay:      "250ms",
		MaxRetries: -1,
	}

	if err = toml.PrimitiveDecode(configSection, &pluginGlobals); err != nil {
		self.log(fmt.Sprintf("Unable to decode config for plugin: %s, error: %s",
			wrapper.name, err.Error()))
		errcnt++
		return
	}
	if pluginGlobals.Typ == "" {
		pluginType = sectionName
	} else {
		pluginType = pluginGlobals.Typ
	}

	if wrapper.pluginCreator, ok = AvailablePlugins[pluginType]; !ok {
		self.log(fmt.Sprintf("No such plugin: %s", wrapper.name))
		errcnt++
		return
	}

	// Create plugin, test config object generation.
	plugin := wrapper.pluginCreator()
	var config interface{}
	if config, err = LoadConfigStruct(configSection, plugin); err != nil {
		self.log(fmt.Sprintf("Can't load config for %s '%s': %s", sectionName,
			wrapper.name, err))
		errcnt++
		return
	}
	wrapper.configCreator = func() interface{} { return config }

	// Apply configuration to instantiated plugin.
	if err = plugin.(Plugin).Init(config); err != nil {
		self.log(fmt.Sprintf("Initialization failed for '%s': %s",
			sectionName, err))
		errcnt++
		return
	}

	// Determine the plugin type
	pluginCats := PluginTypeRegex.FindStringSubmatch(pluginType)
	if len(pluginCats) < 2 {
		self.log(fmt.Sprintf("Type doesn't contain valid plugin name: %s", pluginType))
		errcnt++
		return
	}
	pluginCategory := pluginCats[1]

	// For decoders check to see if we need to register against a protocol
	// header, store the wrapper and continue.
	if pluginCategory == "Decoder" {
		if pluginGlobals.Encoding != "" {
			err = regDecoderForHeader(pluginType, pluginGlobals.Encoding)
			if err != nil {
				self.log(fmt.Sprintf(
					"Can't register decoder '%s' for encoding '%s': %s",
					wrapper.name, pluginGlobals.Encoding, err))
				errcnt++
				return
			}
		}
		self.DecoderWrappers[wrapper.name] = wrapper

		if pluginGlobals.PoolSize == 0 {
			pluginGlobals.PoolSize = uint(Globals().DecoderPoolSize)
		}
		// Creates/starts a DecoderRunner wrapped around the decoder and puts
		// it on the channel.
		makeDRunner := func(name string, decoder Decoder, dChan chan DecoderRunner) {
			dRunner := NewDecoderRunner(name, decoder, &pluginGlobals)
			self.decodersWg.Add(1)
			dRunner.Start(self, &self.decodersWg)
			self.allDecoders = append(self.allDecoders, dRunner)
			dChan <- dRunner
		}
		// First use the decoder we've already created.
		decoderChan := make(chan DecoderRunner, pluginGlobals.PoolSize)
		makeDRunner(fmt.Sprintf("%s-0", wrapper.name), plugin.(Decoder), decoderChan)
		// Then create any add'l ones as needed to get to the specified pool
		// size.
		for i := 1; i < int(pluginGlobals.PoolSize); i++ {
			decoder := wrapper.Create().(Decoder)
			makeDRunner(fmt.Sprintf("%s-%d", wrapper.name, i), decoder, decoderChan)
		}
		self.decoderChannels[wrapper.name] = decoderChan
		return
	}

	// If no ticker_interval value was specified in the TOML, we check to see
	// if a default TickerInterval value is specified on the config struct.
	if pluginGlobals.Ticker == 0 {
		tickerVal := getAttr(config, "TickerInterval", uint(0))
		pluginGlobals.Ticker = tickerVal.(uint)
	}

	// For inputs we just store the InputRunner and we're done.
	if pluginCategory == "Input" {
		self.InputRunners[wrapper.name] = NewInputRunner(wrapper.name,
			plugin.(Input), &pluginGlobals)
		self.inputWrappers[wrapper.name] = wrapper

		if pluginGlobals.Ticker != 0 {
			self.InputRunners[wrapper.name].SetTickLength(time.Duration(pluginGlobals.Ticker) * time.Second)
		}

		return
	}

	// Filters and outputs have a few more config settings.
	runner := NewFORunner(wrapper.name, plugin.(Plugin), &pluginGlobals)
	runner.name = wrapper.name

	if pluginGlobals.Ticker != 0 {
		runner.tickLength = time.Duration(pluginGlobals.Ticker) * time.Second
	}

	// Similarly, if no message_matcher was specified in the TOML we look for
	// a default value on the config struct as a MessageMatcher attribute.
	if pluginGlobals.Matcher == "" {
		matcherVal := getAttr(config, "MessageMatcher", "")
		pluginGlobals.Matcher = matcherVal.(string)
	}

	var matcher *MatchRunner
	if pluginGlobals.Matcher == "" {
		// Filters and outputs must specify a message matcher
		self.log(fmt.Sprintf("'%s' missing message matcher", wrapper.name))
		errcnt++
		return
	}
	if pluginGlobals.Matcher != "" {
		if matcher, err = NewMatchRunner(pluginGlobals.Matcher,
			pluginGlobals.Signer); err != nil {
			self.log(fmt.Sprintf("Can't create message matcher for '%s': %s",
				wrapper.name, err))
			errcnt++
			return
		}
		runner.matcher = matcher
	}

	switch pluginCategory {
	case "Filter":
		if matcher != nil {
			self.router.fMatchers = append(self.router.fMatchers, matcher)
		}
		self.FilterRunners[runner.name] = runner
		// Wrapper everything but a SandboxFilter, they aren't restarted
		if _, ok := runner.plugin.(*SandboxFilter); !ok {
			self.filterWrappers[runner.name] = wrapper
		}

	case "Output":
		if matcher != nil {
			self.router.oMatchers = append(self.router.oMatchers, matcher)
		}
		self.OutputRunners[runner.name] = runner
		self.outputWrappers[runner.name] = wrapper
	}

	return
}

// LoadFromConfigFile loads a TOML configuration file and stores the
// result in the value pointed to by config. The maps in the config
// will be initialized as needed.
//
// The PipelineConfig should be already initialized before passed in via
// its Init function.
func (self *PipelineConfig) LoadFromConfigFile(filename string) (err error) {
	var configFile ConfigFile
	if _, err = toml.DecodeFile(filename, &configFile); err != nil {
		return fmt.Errorf("Error decoding config file: %s", err)
	}

	// Load all the plugins
	var errcnt uint
	for name, conf := range configFile {
		if name == "hekad" {
			continue
		}
		log.Println("Loading: ", name)
		errcnt += self.loadSection(name, conf)
	}

	// Add JSON/PROTOCOL_BUFFER decoders if none were configured
	var configDefault ConfigFile
	toml.Decode(defaultDecoderTOML, &configDefault)
	dWrappers := self.DecoderWrappers

	if _, ok := dWrappers["JsonDecoder"]; !ok {
		log.Println("Loading: JsonDecoder")
		errcnt += self.loadSection("JsonDecoder", configDefault["JsonDecoder"])
	}
	if _, ok := dWrappers["ProtobufDecoder"]; !ok {
		log.Println("Loading: ProtobufDecoder")
		errcnt += self.loadSection("ProtobufDecoder", configDefault["ProtobufDecoder"])
	}

	if errcnt != 0 {
		return fmt.Errorf("%d errors loading plugins", errcnt)
	}

	return
}

func init() {
	RegisterPlugin("UdpInput", func() interface{} {
		return new(UdpInput)
	})
	RegisterPlugin("TcpInput", func() interface{} {
		return new(TcpInput)
	})
	RegisterPlugin("HttpInput", func() interface{} {
		return new(HttpInput)
	})
	RegisterPlugin("JsonDecoder", func() interface{} {
		return new(JsonDecoder)
	})
	RegisterPlugin("ProtobufDecoder", func() interface{} {
		return new(ProtobufDecoder)
	})
	RegisterPlugin("StatsdInput", func() interface{} {
		return new(StatsdInput)
	})
	RegisterPlugin("StatAccumInput", func() interface{} {
		return new(StatAccumInput)
	})
	RegisterPlugin("LogOutput", func() interface{} {
		return new(LogOutput)
	})
	RegisterPlugin("FileOutput", func() interface{} {
		return new(FileOutput)
	})
	RegisterPlugin("WhisperOutput", func() interface{} {
		return new(WhisperOutput)
	})
	RegisterPlugin("LogfileInput", func() interface{} {
		return new(LogfileInput)
	})
	RegisterPlugin("TcpOutput", func() interface{} {
		return new(TcpOutput)
	})
	RegisterPlugin("StatFilter", func() interface{} {
		return new(StatFilter)
	})
	RegisterPlugin("SandboxFilter", func() interface{} {
		return new(SandboxFilter)
	})
	RegisterPlugin("PayloadRegexDecoder", func() interface{} {
		return new(PayloadRegexDecoder)
	})
	RegisterPlugin("PayloadJsonDecoder", func() interface{} {
		return new(PayloadJsonDecoder)
	})
<<<<<<< HEAD
	RegisterPlugin("PayloadXmlDecoder", func() interface{} {
		return new(PayloadXmlDecoder)
	})
=======
>>>>>>> 93a3ea68
	RegisterPlugin("CounterFilter", func() interface{} {
		return new(CounterFilter)
	})
	RegisterPlugin("SandboxManagerFilter", func() interface{} {
		return new(SandboxManagerFilter)
	})
	RegisterPlugin("DashboardOutput", func() interface{} {
		return new(DashboardOutput)
	})
	RegisterPlugin("AMQPOutput", func() interface{} {
		return new(AMQPOutput)
	})
	RegisterPlugin("AMQPInput", func() interface{} {
		return new(AMQPInput)
	})
	RegisterPlugin("NagiosOutput", func() interface{} {
		return new(NagiosOutput)
	})
	RegisterPlugin("CarbonOutput", func() interface{} {
		return new(CarbonOutput)
	})
	RegisterPlugin("ElasticSearchOutput", func() interface{} {
		return new(ElasticSearchOutput)
	})
	RegisterPlugin("LogfileDirectoryManagerInput", func() interface{} {
		return new(LogfileDirectoryManagerInput)
	})
}<|MERGE_RESOLUTION|>--- conflicted
+++ resolved
@@ -738,12 +738,9 @@
 	RegisterPlugin("PayloadJsonDecoder", func() interface{} {
 		return new(PayloadJsonDecoder)
 	})
-<<<<<<< HEAD
 	RegisterPlugin("PayloadXmlDecoder", func() interface{} {
 		return new(PayloadXmlDecoder)
 	})
-=======
->>>>>>> 93a3ea68
 	RegisterPlugin("CounterFilter", func() interface{} {
 		return new(CounterFilter)
 	})
